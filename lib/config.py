--- conflicted
+++ resolved
@@ -37,10 +37,7 @@
 OBSERVATION   = None
 CHECKWX       = None
 MAXRETRIES    = 3
-<<<<<<< HEAD
-=======
 idx           = None
->>>>>>> f3040323
 
 # Determine current system
 if os.path.exists('/proc/device-tree/model'):
@@ -208,13 +205,8 @@
                 print('  No changes required')
             print('')
 
-<<<<<<< HEAD
-        # Verify station and device details for updated configuration
-        newConfig = verify_station(newConfig)
-=======
         # Verify station details for updated configuration
         new_config = verify_station(new_config)
->>>>>>> f3040323
 
         # Write updated configuration file to disk
         with open('wfpiconsole.ini', 'w') as config_file:
@@ -269,12 +261,7 @@
     # Return verified configuration
     return config
 
-<<<<<<< HEAD
-def switch(stationMetaData, deviceList, config):
-=======
-
 def switch(station_meta_data, device_list, config):
->>>>>>> f3040323
 
     # Update Station section in configuration file to match new station details
     for key in config['Station']:
@@ -318,12 +305,7 @@
         with open('wfpiconsole.ini', 'w') as configfile:
             config.write(configfile)
 
-<<<<<<< HEAD
-def copyConfigKey(newConfig, currentConfig, Section, Key, keyDetails):
-=======
-
 def copy_config_key(new_config, current_config, section, key, details):
->>>>>>> f3040323
 
     # Define global variables
     global TEMPEST, INDOORAIR
@@ -720,12 +702,7 @@
             if station['station_id'] == int(Config['Station']['StationID']):
                 idx = ii
 
-<<<<<<< HEAD
-def queryUser(Question, Default=None):
-=======
-
 def query_user(Question, Default=None):
->>>>>>> f3040323
 
     """ Ask a yes/no question via raw_input() and return their answer.
 
